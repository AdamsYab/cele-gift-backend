--- conflicted
+++ resolved
@@ -1,18 +1,11 @@
 import { Module } from '@nestjs/common';
 import { AppController } from './app.controller';
 import { AppService } from './app.service';
-<<<<<<< HEAD
+import { FinanceModule } from './finance/finance.module';
 import { TransactionsModule } from './transactions/transactions.module';
 
 @Module({
-  imports: [TransactionsModule],
-=======
-import { FinanceModule } from './finance/finance.module';
-
-
-@Module({
-  imports: [FinanceModule],
->>>>>>> 518c159c
+  imports: [FinanceModule, TransactionsModule],
   controllers: [AppController],
   providers: [AppService],
 })
